package scheduler

/**
 * scheduler.go - schedule operations on backends and manages them
 *
 * @author Yaroslav Pogrebnyak <yyyaroslav@gmail.com>
 */

import (
	"fmt"
	"time"

	"github.com/yyyar/gobetween/core"
	"github.com/yyyar/gobetween/discovery"
	"github.com/yyyar/gobetween/healthcheck"
	"github.com/yyyar/gobetween/logging"
	"github.com/yyyar/gobetween/metrics"
	"github.com/yyyar/gobetween/stats"
	"github.com/yyyar/gobetween/stats/counters"
)

/**
 * Backend Operation action
 */
type OpAction int

/**
 * Constants for backend operation
 */
const (
	IncrementConnection OpAction = iota
	DecrementConnection
	IncrementRefused
	IncrementTx
	IncrementRx
)

/**
 * Operation on backend
 */
type Op struct {
	target core.Target
	op     OpAction
	param  interface{}
}

/**
 * Request to elect backend
 */
type ElectResponse struct {
	Backend *core.Backend
	Alive <-chan struct{}
}

type ElectRequest struct {
	Context  core.Context
	Response chan ElectResponse
	Err      chan error
}



/**
 * Scheduler
 */
type Scheduler struct {

	/* Balancer impl */
	Balancer core.Balancer

	/* Discovery impl */
	Discovery *discovery.Discovery

	/* Healthcheck impl */
	Healthcheck *healthcheck.Healthcheck

	CloseOnFailure bool
	WaitForHealthcheck bool

	/* ----- backends ------*/

	/* Current cached backends map */
	backends map[core.Target]*core.Backend

	liveness map[core.Target]chan struct{}

	/* Stats */
	StatsHandler *stats.Handler

	/* ----- channels ----- */

	/* Backend operation channel */
	ops chan Op

	/* Stop channel */
	stop chan bool

	/* Elect backend channel */
	elect chan ElectRequest
}

/**
 * Start scheduler
 */
func (this *Scheduler) Start() {

	log := logging.For("scheduler")

	log.Info("Starting scheduler ", this.StatsHandler.Name)

	this.ops = make(chan Op)
	this.elect = make(chan ElectRequest)
	this.stop = make(chan bool)
	this.backends = make(map[core.Target]*core.Backend)
	this.liveness = make(map[core.Target]chan struct{})

	this.Discovery.Start()
	this.Healthcheck.Start()

	// backends stats pusher ticker
	backendsPushTicker := time.NewTicker(2 * time.Second)

	/**
	 * Goroutine updates and manages backends
	 */
	go func() {
		for {
			select {

			/* ----- discovery ----- */

			// handle newly discovered backends
			case backends := <-this.Discovery.Discover():
				this.HandleBackendsUpdate(backends)

			/* ------ healthcheck ----- */

			// handle backend healthcheck result
			case checkResult := <-this.Healthcheck.Out:
				this.HandleBackendLiveChange(checkResult.Target, checkResult.Status == healthcheck.Healthy)

			/* ----- stats ----- */

			// push current backends to stats handler
			case <-backendsPushTicker.C:
				this.StatsHandler.Backends <- this.Backends()

			// handle new bandwidth stats of a backend
			case bs := <-this.StatsHandler.BackendsCounter.Out:
				this.HandleBackendStatsChange(bs.Target, &bs)

			/* ----- operations ----- */

			// handle backend operation
			case op := <-this.ops:
				this.HandleOp(op)

			// elect backend
			case electReq := <-this.elect:
				this.HandleBackendElect(electReq)

			/* ----- stop ----- */

			// handle scheduler stop
			case <-this.stop:
				log.Info("Stopping scheduler ", this.StatsHandler.Name)
				backendsPushTicker.Stop()
				this.Discovery.Stop()
				this.Healthcheck.Stop()
				metrics.RemoveServer(fmt.Sprintf("%s", this.StatsHandler.Name), this.backends)
				return
			}
		}
	}()
}

func (this *Scheduler) HandleBackendListChange() {
	this.Healthcheck.In <- this.Targets()
	this.StatsHandler.BackendsCounter.In <- this.Targets()
}

/**
 * Returns targets of current backends
 */
func (this *Scheduler) Targets() []core.Target {

	keys := make([]core.Target, 0, len(this.backends))
	for k := range this.backends {
		keys = append(keys, k)
	}

	return keys
}

/**
 * Return current backends
 */
func (this *Scheduler) Backends() []core.Backend {

	backends := make([]core.Backend, 0, len(this.backends))
	for _, b := range this.backends {
		backends = append(backends, *b)
	}

	return backends
}

/**
 * Updated backend stats
 */
func (this *Scheduler) HandleBackendStatsChange(target core.Target, bs *counters.BandwidthStats) {

	backend, ok := this.backends[target]
	if !ok {
		logging.For("scheduler").Warn("No backends for checkResult ", target)
		return
	}

	backend.Stats.RxBytes = bs.RxTotal
	backend.Stats.TxBytes = bs.TxTotal
	backend.Stats.RxSecond = bs.RxSecond
	backend.Stats.TxSecond = bs.TxSecond

	metrics.ReportHandleBackendStatsChange(fmt.Sprintf("%s", this.StatsHandler.Name), target, this.backends)
}

/**
 * Updated backend live status
 */
func (this *Scheduler) HandleBackendLiveChange(target core.Target, live bool) {
	log := logging.For("scheduler")
	backend, ok := this.backends[target]
	if !ok {
		log.Warn("No backends for checkResult ", target)
		return
	}

	backend.Stats.Live = live

	terminationSignal, ok := this.liveness[target]
	if !live {
		if ok {
			log.Infof("Backend %s DOWN", backend.Target.String())
			close(terminationSignal)
			delete(this.liveness, target)
		}
	} else {
		if !ok {
			log.Infof("Backend %s UP", backend.Target.String())
			this.liveness[target] = make(chan struct{})
		}
	}

 	metrics.ReportHandleBackendLiveChange(fmt.Sprintf("%s", this.StatsHandler.Name), target, live)
}

/**
 * Update backends map
 */
func (this *Scheduler) HandleBackendsUpdate(backends []core.Backend) {
	changes := false

	// first mark all existing backends as not discovered
	for _, b := range this.backends {
		b.Stats.Discovered = false
	}

	for _, b := range backends {
		oldB, ok := this.backends[b.Target]

		if ok {
			// if we have this backend, update it's discovery properties
			oldB.MergeFrom(b)
			// mark found backend as discovered
			oldB.Stats.Discovered = true
			if _, ok := this.liveness[b.Target]; !ok && oldB.Stats.Live {
				this.liveness[b.Target] = make(chan struct{})
			}
			continue
		}

		b := b // b has to be local variable in order to make unique pointers
		b.Stats.Discovered = true
		if this.WaitForHealthcheck {
			b.Stats.Live = false
		}
		this.backends[b.Target] = &b
<<<<<<< HEAD
		if b.Stats.Live {
			this.liveness[b.Target] = make(chan struct{})
		}
		changes = true
=======

		b.Stats.Live = this.Healthcheck.InitialBackendHealthCheckStatus() == healthcheck.Healthy
>>>>>>> 200eeaec
	}

	//remove not discovered backends without active connections
	for t, b := range this.backends {
		if b.Stats.Discovered {
			continue
		}
		if b.Stats.ActiveConnections > 0 {
			if this.CloseOnFailure {
				if l, ok := this.liveness[t]; ok {
					close(l)
					delete(this.liveness, t)
				}
			}
			continue
		}

		this.removeBackend(b)
		changes = true
	}
	if changes {
		this.HandleBackendListChange()
	}
}

func (this *Scheduler) removeBackend(b *core.Backend) {
	metrics.RemoveBackend(this.StatsHandler.Name, b)

	delete(this.backends, b.Target)
	delete(this.liveness, b.Target)
}

/**
 * Perform backend election
 */
func (this *Scheduler) HandleBackendElect(req ElectRequest) {

	// Filter only live and discovered backends
	var backends []*core.Backend
	for _, b := range this.backends {

		if !b.Stats.Live {
			continue
		}

		if !b.Stats.Discovered {
			continue
		}

		backends = append(backends, b)
	}

	// Elect backend
	backend, err := this.Balancer.Elect(req.Context, backends)
	if err != nil {
		req.Err <- err
		return
	}

	terminateSignal, ok := this.liveness[backend.Target]
	if !ok {
		// Should not happen, but if it does we can just create a new signal
		logging.For("scheduler").Warnf("Termination signal not found for backend %v", backend.Target)
		terminateSignal = make(chan struct{})
		this.liveness[backend.Target] = terminateSignal
	}

	req.Response <- ElectResponse{Backend: backend, Alive: terminateSignal}
}

/**
 * Handle operation on the backend
 */
func (this *Scheduler) HandleOp(op Op) {

	// Increment global counter, even if
	// backend for this count may be out of discovery pool
	switch op.op {
	case IncrementTx:
		this.StatsHandler.Traffic <- core.ReadWriteCount{CountWrite: op.param.(uint), Target: op.target}
		return
	case IncrementRx:
		this.StatsHandler.Traffic <- core.ReadWriteCount{CountRead: op.param.(uint), Target: op.target}
		return
	}

	log := logging.For("scheduler")

	backend, ok := this.backends[op.target]
	if !ok {
		log.Warn("Trying op ", op.op, " on not tracked target ", op.target)
		return
	}

	switch op.op {
	case IncrementRefused:
		backend.Stats.RefusedConnections++
	case IncrementConnection:
		backend.Stats.ActiveConnections++
		backend.Stats.TotalConnections++
	case DecrementConnection:
		backend.Stats.ActiveConnections--
		defer func() {
			if backend.Stats.ActiveConnections == 0 && !backend.Stats.Discovered {
				this.removeBackend(backend)
				this.HandleBackendListChange()
			}
		}()
	default:
		log.Warn("Don't know how to handle op ", op.op)
	}

	metrics.ReportHandleOp(fmt.Sprintf("%s", this.StatsHandler.Name), op.target, this.backends)
}

/**
 * Stop scheduler
 */
func (this *Scheduler) Stop() {
	this.stop <- true
}

/**
 * Take elect backend for proxying
 */
func (this *Scheduler) TakeBackend(context core.Context) (*core.Backend, <-chan struct{}, error) {
	r := ElectRequest{context, make(chan ElectResponse), make(chan error)}
	this.elect <- r
	select {
	case err := <-r.Err:
		return nil, nil, err
	case response := <-r.Response:
		return response.Backend, response.Alive, nil
	}
}

/**
 * Increment connection refused count for backend
 */
func (this *Scheduler) IncrementRefused(backend core.Backend) {
	this.ops <- Op{backend.Target, IncrementRefused, nil}
}

/**
 * Increment backend connection counter
 */
func (this *Scheduler) IncrementConnection(backend core.Backend) {
	this.ops <- Op{backend.Target, IncrementConnection, nil}
}

/**
 * Decrement backends connection counter
 */
func (this *Scheduler) DecrementConnection(backend core.Backend) {
	this.ops <- Op{backend.Target, DecrementConnection, nil}
}

/**
 * Increment Rx stats for backend
 */
func (this *Scheduler) IncrementRx(backend core.Backend, c uint) {
	this.ops <- Op{backend.Target, IncrementRx, c}
}

/**
 * Increment Tx stats for backends
 */
func (this *Scheduler) IncrementTx(backend core.Backend, c uint) {
	this.ops <- Op{backend.Target, IncrementTx, c}
}<|MERGE_RESOLUTION|>--- conflicted
+++ resolved
@@ -285,15 +285,10 @@
 			b.Stats.Live = false
 		}
 		this.backends[b.Target] = &b
-<<<<<<< HEAD
 		if b.Stats.Live {
 			this.liveness[b.Target] = make(chan struct{})
 		}
 		changes = true
-=======
-
-		b.Stats.Live = this.Healthcheck.InitialBackendHealthCheckStatus() == healthcheck.Healthy
->>>>>>> 200eeaec
 	}
 
 	//remove not discovered backends without active connections
