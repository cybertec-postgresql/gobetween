--- conflicted
+++ resolved
@@ -100,7 +100,6 @@
 
 	log := logging.For("healthcheck/worker")
 
-<<<<<<< HEAD
 	if this.LastResultUnknown {
 		this.LastResult = checkResult
 		this.LastResultUnknown = false
@@ -108,15 +107,12 @@
 		return
 	}
 
-	if this.LastResult.Live && !checkResult.Live {
-=======
 	if checkResult.Status == this.LastResult.Status {
 		// check status not changed
 		return
-	}
+	}	
 
 	if checkResult.Status == Unhealthy {
->>>>>>> 200eeaec
 		this.passes = 0
 		this.fails++
 	} else if checkResult.Status == Healthy {
