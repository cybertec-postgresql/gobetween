<img src="/logo.png?raw=true" alt="gobetween" width="256px" />

[![Tag](https://img.shields.io/github/tag/yyyar/gobetween.svg)](https://github.com/yyyar/gobetween/releases/latest)
[![Build Status](https://travis-ci.org/yyyar/gobetween.svg?branch=master)](https://travis-ci.org/yyyar/gobetween)
[![Go Report Card](https://goreportcard.com/badge/github.com/yyyar/gobetween)](https://goreportcard.com/report/github.com/yyyar/gobetween)
[![Docs](https://img.shields.io/badge/docs-current-brightgreen.svg)](https://github.com/yyyar/gobetween/wiki)
[![Docker](https://img.shields.io/docker/pulls/yyyar/gobetween.svg)](https://hub.docker.com/r/yyyar/gobetween/)
[![Snap Status](https://build.snapcraft.io/badge/yyyar/gobetween.svg)](https://build.snapcraft.io/user/yyyar/gobetween)
[![Telegram](https://img.shields.io/badge/telegram-chat-blue.svg)](https://t.me/joinchat/GdlUlg_gRfchk1BORU82PA)
[![License](https://img.shields.io/badge/license-MIT-blue.svg)](/LICENSE)


**gobetween** -  modern & minimalistic load balancer and reverse-proxy for the :cloud: Cloud era.

**Current status**: *Under active development*. Currently in use in several highly loaded production environments.

## Features

* [Fast L4 Load Balancing](https://github.com/yyyar/gobetween/wiki)
  * **TCP** - with optional [The PROXY Protocol](https://github.com/yyyar/gobetween/wiki/Proxy-Protocol) support
  * **TLS** - [TLS Termination](https://github.com/yyyar/gobetween/wiki/Protocols#tls) + [ACME](https://github.com/yyyar/gobetween/wiki/Protocols#tls) & [TLS Proxy](https://github.com/yyyar/gobetween/wiki/Tls-Proxying)
  * **UDP** - with optional virtual sessions and transparent mode


* [Clear & Flexible Configuration](https://github.com/yyyar/gobetween/wiki/Configuration) with [TOML](config/gobetween.toml) or [JSON](config/gobetween.json)
  * **File** - read configuration from the file
  * **URL** - query URL by HTTP and get configuration from the response body 
  * **Consul** - query Consul key-value storage API for configuration

* [Management REST API](https://github.com/yyyar/gobetween/wiki/REST-API)
  * **System Information** - general server info
  * **Configuration** - dump current config 
  * **Servers** - list, create & delete
  * **Stats & Metrics** - for servers and backends including rx/tx, status, active connections & etc.
 
* [Discovery](https://github.com/yyyar/gobetween/wiki/Discovery)
  * **Static** - hardcode backends list in the config file
  * **Docker** - query backends from Docker / Swarm API filtered by label
  * **Exec** - execute an arbitrary program and get backends from its stdout
  * **JSON** - query arbitrary http url and pick backends from response json (of any structure)
  * **Plaintext** - query arbitrary http and parse backends from response text with customized regexp
  * **SRV** - query DNS server and get backends from SRV records
  * **Consul** - query Consul Services API for backends 
  * **LXD** - query backends from LXD
  * **etcd** - query etcd and pick backends from JSON
  * **patroni** - query etcd as used by Patroni for backends

* [Healthchecks](https://github.com/yyyar/gobetween/wiki/Healthchecks)
  * **Ping** - simple TCP ping healthcheck
  * **Exec** - execute arbitrary program passing host & port as options, and read healthcheck status from the stdout
<<<<<<< HEAD
  * **Probe** - send specific bytes to backend (udp, tcp or tls) and expect correct answer (bytes or regexp)
  * **HTTP** - send HTTP requests to backend or an alternative port on the same host
=======
  * **Probe** - send specific bytes to backend (udp, tcp or tls) and expect a correct answer (bytes or regexp)
>>>>>>> 200eeaec

* [Balancing Strategies](https://github.com/yyyar/gobetween/wiki/Balancing) (with [SNI](https://github.com/yyyar/gobetween/wiki/Server-Name-Indication) support)
  * **Weight** - select backend from pool based relative weights of backends
  * **Roundrobin** - simple elect backend from pool in circular order
  * **Iphash** - route client to the same backend based on client ip hash
  * **Iphash1** - same as iphash but backend removal consistent (clients remain connecting to the same backend, even if some other backends down)
  * **Leastconn** - select backend with least active connections
  * **Leastbandwidth** -  backends with least bandwidth

* Integrates seamlessly with Docker and with any custom system (thanks to Exec discovery and healthchecks)

* Single binary distribution


## Architecture
<img src="http://i.piccy.info/i9/8b92154435be32f21eaa3ff7b3dc6d1c/1466244332/74457/1043487/gog.png" alt="gobetween" />

## Usage

* Install with snap: https://snapcraft.io/gobetween
* [Other Installation Options](https://github.com/yyyar/gobetween/wiki/Installation)
* [Read Configuration Reference](https://github.com/yyyar/gobetween/wiki)
* Execute `gobetween --help` for full help on all available commands and options.

## Hacking

* Install Go 1.14+ https://golang.org/
* `$ git clone git@github.com:yyyar/gobetween.git`
* `$ make`
* `$ make run`

### Debug and Test
Run several web servers for tests in different terminals:

* `$ python -m SimpleHTTPServer 8000`
* `$ python -m SimpleHTTPServer 8001`

Instead of Python's internal HTTP module, you can also use a single binary (Go based) webserver like:
https://github.com/udhos/gowebhello

**gowebhello** has support for SSL sertificates as well (**HTTPS** mode), in case you want to do quick demos
of the **TLS+SNI** capabilities of gobetween.

Put `localhost:8000` and `localhost:8001` to `static_list` of static discovery in config file, then try it:

* `$ gobetween -c gobetween.toml`

* `$ curl http://localhost:3000`

Enable [profiler](https://blog.golang.org/profiling-go-programs) and debug issues you encounter
```
[profiler]
enabled = true     # false | true
bind    = ":6060"  # "host:port"
```

## Performance
It's Fast! See [Performance Testing](https://github.com/yyyar/gobetween/wiki/Performance-tests)

## The Name
It's a play on words: gobetween ("go between"). 

Also, it's written in Go, and it's a proxy so it's something that stays between 2 parties :smile:

## License
MIT. See LICENSE file for more details.

## Authors & Maintainers
- [Yaroslav Pogrebnyak](http://pogrebnyak.info)
- [Nick Doikov](https://github.com/nickdoikov)
- [Ievgen Ponomarenko](https://github.com/kikom)
- [Illarion Kovalchuk](https://github.com/illarion)

## All Contributors
- See [AUTHORS](AUTHORS)

## Community
- Join gobetween Telegram group [here](https://t.me/joinchat/GdlUlg_gRfchk1BORU82PA).

## Logo
Logo by [Max Demchenko](https://www.linkedin.com/in/max-demchenko-116170112)<|MERGE_RESOLUTION|>--- conflicted
+++ resolved
@@ -48,12 +48,8 @@
 * [Healthchecks](https://github.com/yyyar/gobetween/wiki/Healthchecks)
   * **Ping** - simple TCP ping healthcheck
   * **Exec** - execute arbitrary program passing host & port as options, and read healthcheck status from the stdout
-<<<<<<< HEAD
   * **Probe** - send specific bytes to backend (udp, tcp or tls) and expect correct answer (bytes or regexp)
   * **HTTP** - send HTTP requests to backend or an alternative port on the same host
-=======
-  * **Probe** - send specific bytes to backend (udp, tcp or tls) and expect a correct answer (bytes or regexp)
->>>>>>> 200eeaec
 
 * [Balancing Strategies](https://github.com/yyyar/gobetween/wiki/Balancing) (with [SNI](https://github.com/yyyar/gobetween/wiki/Server-Name-Indication) support)
   * **Weight** - select backend from pool based relative weights of backends
